/**
 * CSS Variables 注入和管理系统
 */

import type {
  ColorCategory,
  ColorScale,
  ColorValue,
  CSSInjector,
} from '../core/types'

/**
 * CSS 注入选项
 */
export interface CSSInjectionOptions {
  /** CSS 变量前缀 */
  prefix?: string
  /** 目标选择器 */
  selector?: string
  /** 是否使用 !important */
  important?: boolean
  /** 样式标签 ID */
  styleId?: string
}

/**
 * 默认 CSS 注入选项
 */
const DEFAULT_CSS_OPTIONS: Required<CSSInjectionOptions> = {
  prefix: '--color',
  selector: ':root',
  important: false,
  styleId: 'ldesign-color-variables',
}

/**
 * CSS 注入器实现
 */
export class CSSInjectorImpl implements CSSInjector {
  private options: Required<CSSInjectionOptions>
  private styleElements: Map<string, HTMLStyleElement> = new Map()

  constructor(options?: CSSInjectionOptions) {
    this.options = { ...DEFAULT_CSS_OPTIONS, ...options }
  }

  /**
   * 注入 CSS 变量
   */
  injectVariables(
    variables: Record<string, ColorValue>,
    id?: string,
    themeInfo?: { name?: string; mode?: string; primaryColor?: string }
  ): void {
    const styleId = id || this.options.styleId
    const cssText = this.generateCSSText(variables, themeInfo)

    this.updateStyleElement(styleId, cssText)
  }

  /**
   * 移除 CSS 变量
   */
  removeVariables(id?: string): void {
    const styleId = id || this.options.styleId
    const styleElement = this.styleElements.get(styleId)

    if (styleElement && styleElement.parentNode) {
      styleElement.parentNode.removeChild(styleElement)
      this.styleElements.delete(styleId)
    }
  }

  /**
   * 更新 CSS 变量
   */
  updateVariables(variables: Record<string, ColorValue>, id?: string): void {
    this.injectVariables(variables, id)
  }

  /**
   * 生成 CSS 文本
   */
  private generateCSSText(
    variables: Record<string, ColorValue>,
    themeInfo?: { name?: string; mode?: string; primaryColor?: string }
  ): string {
    const declarations = Object.entries(variables)
      .map(([key, value]) => {
        const varName = key.startsWith('--')
          ? key
          : `${this.options.prefix}-${key}`
        const important = this.options.important ? ' !important' : ''
        return `  ${varName}: ${value}${important};`
      })
      .join('\n')

    // 生成主题信息注释
    let comment = ''
    if (themeInfo) {
      const timestamp = new Date().toLocaleString('zh-CN')
      comment = `/*
 * LDesign 主题色彩变量
 * ==========================================
 * 主题名称: ${themeInfo.name || '默认主题'}
 * 颜色模式: ${themeInfo.mode || 'light'}
 * 主色调: ${themeInfo.primaryColor || 'N/A'}
 * 生成时间: ${timestamp}
 *
 * 变量说明:
 * - 色阶变量: --color-{category}-{1-10} (从浅到深)
 * - 语义化变量: --color-{semantic} (功能性颜色)
 *
 * 文本颜色层次:
 * - text-primary: 主要文本 (最深)
 * - text-secondary: 次要文本
 * - text-tertiary: 三级文本
 * - text-quaternary: 四级文本
 * - text-disabled: 禁用文本
 * - text-placeholder: 占位符文本 (最浅)
 *
 * 边框颜色层次:
 * - border-light: 浅色边框
 * - border: 标准边框
 * - border-strong: 深色边框
 *
 * 背景颜色层次:
 * - background-primary: 主背景 (白色)
 * - background-secondary: 次背景
 * - background-tertiary: 三级背景
 * - background-quaternary: 四级背景
 *
 * 阴影颜色层次:
 * - shadow-light: 浅阴影 (8% 透明度)
 * - shadow: 标准阴影 (12% 透明度)
 * - shadow-strong: 深阴影 (16% 透明度)
 * ==========================================
 */

`
    }

    return `${comment}${this.options.selector} {\n${declarations}\n}`
  }

  /**
   * 更新样式元素
   */
  private updateStyleElement(id: string, cssText: string): void {
    // 先移除所有同名的样式元素（包括可能存在的重复元素）
    const existingElements = document.querySelectorAll(`style[id="${id}"]`)
    existingElements.forEach(element => {
      if (element.parentNode) {
        element.parentNode.removeChild(element)
      }
    })

    // 清理缓存中的引用
    this.styleElements.delete(id)

    // 创建新的样式元素
    const styleElement = document.createElement('style')
    styleElement.id = id
    styleElement.type = 'text/css'
    styleElement.textContent = cssText
    document.head.appendChild(styleElement)
    this.styleElements.set(id, styleElement)
  }

  /**
   * 获取所有已注入的样式 ID
   */
  getInjectedIds(): string[] {
    return Array.from(this.styleElements.keys())
  }

  /**
   * 清空所有注入的样式
   */
  clearAll(): void {
    for (const id of this.styleElements.keys()) {
      this.removeVariables(id)
    }
  }

  /**
   * 更新注入选项
   */
  updateOptions(options: Partial<CSSInjectionOptions>): void {
    this.options = { ...this.options, ...options }
  }

  /**
   * 获取当前选项
   */
  getOptions(): Required<CSSInjectionOptions> {
    return { ...this.options }
  }
}

/**
 * CSS 变量生成器
 */
export class CSSVariableGenerator {
  private prefix: string

  constructor(prefix: string = '--color') {
    this.prefix = prefix
  }

  /**
   * 从色阶生成 CSS 变量
   */
  generateFromScales(
    scales: Record<ColorCategory, ColorScale>,
    prefix?: string
  ): Record<string, ColorValue> {
    const variables: Record<string, ColorValue> = {}
    const varPrefix = prefix || this.prefix

    for (const [category, scale] of Object.entries(scales) as [
      ColorCategory,
<<<<<<< HEAD
      ColorScale
=======
      ColorScale,
>>>>>>> d558c53b
    ][]) {
      // 生成索引变量
      for (const [index, color] of Object.entries(scale.indices)) {
        variables[`${varPrefix}-${category}-${index}`] = color
      }

      // 生成主要变量（使用索引 5 作为主色）
<<<<<<< HEAD
      const primaryColor =
        scale.indices[5] || scale.colors[4] || scale.colors[0]
=======
      const primaryColor
        = scale.indices[5] || scale.colors[4] || scale.colors[0]
>>>>>>> d558c53b
      if (primaryColor) {
        variables[`${varPrefix}-${category}`] = primaryColor
      }
    }

    return variables
  }

  /**
   * 生成语义化 CSS 变量
   */
  generateSemanticVariables(
    scales: Record<ColorCategory, ColorScale>,
    prefix?: string
  ): Record<string, ColorValue> {
    const variables: Record<string, ColorValue> = {}
    const varPrefix = prefix || this.prefix

    // 主要颜色
    const primary = scales.primary?.indices[5] || scales.primary?.colors[4]
    if (primary) {
      variables[`${varPrefix}-primary`] = primary
<<<<<<< HEAD
      variables[`${varPrefix}-primary-hover`] =
        scales.primary?.indices[6] || primary
      variables[`${varPrefix}-primary-active`] =
        scales.primary?.indices[7] || primary
      variables[`${varPrefix}-primary-disabled`] =
        scales.primary?.indices[3] || primary
=======
      variables[`${varPrefix}-primary-hover`]
        = scales.primary?.indices[6] || primary
      variables[`${varPrefix}-primary-active`]
        = scales.primary?.indices[7] || primary
      variables[`${varPrefix}-primary-disabled`]
        = scales.primary?.indices[3] || primary
>>>>>>> d558c53b
    }

    // 成功色
    const success = scales.success?.indices[5] || scales.success?.colors[4]
    if (success) {
      variables[`${varPrefix}-success`] = success
<<<<<<< HEAD
      variables[`${varPrefix}-success-hover`] =
        scales.success?.indices[6] || success
      variables[`${varPrefix}-success-active`] =
        scales.success?.indices[7] || success
=======
      variables[`${varPrefix}-success-hover`]
        = scales.success?.indices[6] || success
      variables[`${varPrefix}-success-active`]
        = scales.success?.indices[7] || success
>>>>>>> d558c53b
    }

    // 警告色
    const warning = scales.warning?.indices[5] || scales.warning?.colors[4]
    if (warning) {
      variables[`${varPrefix}-warning`] = warning
<<<<<<< HEAD
      variables[`${varPrefix}-warning-hover`] =
        scales.warning?.indices[6] || warning
      variables[`${varPrefix}-warning-active`] =
        scales.warning?.indices[7] || warning
=======
      variables[`${varPrefix}-warning-hover`]
        = scales.warning?.indices[6] || warning
      variables[`${varPrefix}-warning-active`]
        = scales.warning?.indices[7] || warning
>>>>>>> d558c53b
    }

    // 危险色
    const danger = scales.danger?.indices[5] || scales.danger?.colors[4]
    if (danger) {
      variables[`${varPrefix}-danger`] = danger
<<<<<<< HEAD
      variables[`${varPrefix}-danger-hover`] =
        scales.danger?.indices[6] || danger
      variables[`${varPrefix}-danger-active`] =
        scales.danger?.indices[7] || danger
=======
      variables[`${varPrefix}-danger-hover`]
        = scales.danger?.indices[6] || danger
      variables[`${varPrefix}-danger-active`]
        = scales.danger?.indices[7] || danger
>>>>>>> d558c53b
    }

    // 灰色系统 - 扩展文本、边框、背景和阴影变量
    const gray = scales.gray?.indices[5] || scales.gray?.colors[4]
    if (gray) {
      // 文本颜色 - 6个层次
      variables[`${varPrefix}-text-primary`] =
        scales.gray?.indices[9] || scales.gray?.colors[8] || gray
      variables[`${varPrefix}-text-secondary`] =
        scales.gray?.indices[7] || scales.gray?.colors[6] || gray
      variables[`${varPrefix}-text-tertiary`] =
        scales.gray?.indices[6] || scales.gray?.colors[5] || gray
      variables[`${varPrefix}-text-quaternary`] =
        scales.gray?.indices[5] || scales.gray?.colors[4] || gray
      variables[`${varPrefix}-text-disabled`] =
        scales.gray?.indices[4] || scales.gray?.colors[3] || gray
      variables[`${varPrefix}-text-placeholder`] =
        scales.gray?.indices[3] || scales.gray?.colors[2] || gray

      // 保持向后兼容
      variables[`${varPrefix}-text`] = variables[`${varPrefix}-text-primary`]

      // 边框颜色 - 3个层次
      variables[`${varPrefix}-border-light`] =
        scales.gray?.indices[2] || scales.gray?.colors[1] || gray
      variables[`${varPrefix}-border`] =
        scales.gray?.indices[3] || scales.gray?.colors[2] || gray
      variables[`${varPrefix}-border-strong`] =
        scales.gray?.indices[4] || scales.gray?.colors[3] || gray

      // 背景颜色 - 4个层次
      variables[`${varPrefix}-background-primary`] = '#ffffff'
      variables[`${varPrefix}-background-secondary`] =
        scales.gray?.indices[1] || scales.gray?.colors[0] || '#fafafa'
      variables[`${varPrefix}-background-tertiary`] =
        scales.gray?.indices[2] || scales.gray?.colors[1] || gray
      variables[`${varPrefix}-background-quaternary`] =
        scales.gray?.indices[3] || scales.gray?.colors[2] || gray

      // 保持向后兼容
      variables[`${varPrefix}-background`] =
        variables[`${varPrefix}-background-secondary`]

      // 阴影颜色 - 3个层次
      const shadowBase =
        scales.gray?.indices[8] || scales.gray?.colors[7] || '#000000'
      variables[`${varPrefix}-shadow-light`] = this.convertToRgba(
        shadowBase,
        0.08
      )
      variables[`${varPrefix}-shadow`] = this.convertToRgba(shadowBase, 0.12)
      variables[`${varPrefix}-shadow-strong`] = this.convertToRgba(
        shadowBase,
        0.16
      )
    }

    return variables
  }

  /**
   * 将颜色转换为RGBA格式
   */
  private convertToRgba(color: string, alpha: number): string {
    // 如果已经是rgba格式，直接返回
    if (color.startsWith('rgba')) {
      return color
    }

    // 如果是rgb格式，转换为rgba
    if (color.startsWith('rgb')) {
      return color.replace('rgb', 'rgba').replace(')', `, ${alpha})`)
    }

    // 如果是hex格式，转换为rgba
    if (color.startsWith('#')) {
      const hex = color.replace('#', '')
      // 处理3位和6位hex格式
      if (hex.length === 3) {
        const r = parseInt(hex[0] + hex[0], 16)
        const g = parseInt(hex[1] + hex[1], 16)
        const b = parseInt(hex[2] + hex[2], 16)
        return `rgba(${r}, ${g}, ${b}, ${alpha})`
      } else if (hex.length === 6) {
        const r = parseInt(hex.substring(0, 2), 16)
        const g = parseInt(hex.substring(2, 4), 16)
        const b = parseInt(hex.substring(4, 6), 16)
        return `rgba(${r}, ${g}, ${b}, ${alpha})`
      }
    }

    // 默认返回黑色半透明
    return `rgba(0, 0, 0, ${alpha})`
  }

  /**
   * 更新前缀
   */
  updatePrefix(prefix: string): void {
    this.prefix = prefix
  }

  /**
   * 获取当前前缀
   */
  getPrefix(): string {
    return this.prefix
  }
}

/**
 * 创建 CSS 注入器实例
 */
export function createCSSInjector(options?: CSSInjectionOptions): CSSInjector {
  return new CSSInjectorImpl(options)
}

/**
 * 创建 CSS 变量生成器实例
 */
export function createCSSVariableGenerator(
<<<<<<< HEAD
  prefix?: string
=======
  prefix?: string,
>>>>>>> d558c53b
): CSSVariableGenerator {
  return new CSSVariableGenerator(prefix)
}

/**
 * 默认 CSS 注入器实例
 */
export const defaultCSSInjector = new CSSInjectorImpl()

/**
 * 默认 CSS 变量生成器实例
 */
export const defaultCSSVariableGenerator = new CSSVariableGenerator()

/**
 * 便捷函数：直接注入色阶变量
 */
export function injectScaleVariables(
  scales: Record<ColorCategory, ColorScale>,
  options?: CSSInjectionOptions & { prefix?: string; semantic?: boolean }
): void {
  const injector = options ? new CSSInjectorImpl(options) : defaultCSSInjector
  const generator = new CSSVariableGenerator(options?.prefix)

  const variables = options?.semantic
    ? generator.generateSemanticVariables(scales, options.prefix)
    : generator.generateFromScales(scales, options?.prefix)

  injector.injectVariables(variables, options?.styleId)
}

/**
 * 便捷函数：移除所有颜色变量
 */
export function removeAllColorVariables(): void {
  defaultCSSInjector.clearAll()
}<|MERGE_RESOLUTION|>--- conflicted
+++ resolved
@@ -47,13 +47,9 @@
   /**
    * 注入 CSS 变量
    */
-  injectVariables(
-    variables: Record<string, ColorValue>,
-    id?: string,
-    themeInfo?: { name?: string; mode?: string; primaryColor?: string }
-  ): void {
+  injectVariables(variables: Record<string, ColorValue>, id?: string): void {
     const styleId = id || this.options.styleId
-    const cssText = this.generateCSSText(variables, themeInfo)
+    const cssText = this.generateCSSText(variables)
 
     this.updateStyleElement(styleId, cssText)
   }
@@ -81,10 +77,7 @@
   /**
    * 生成 CSS 文本
    */
-  private generateCSSText(
-    variables: Record<string, ColorValue>,
-    themeInfo?: { name?: string; mode?: string; primaryColor?: string }
-  ): string {
+  private generateCSSText(variables: Record<string, ColorValue>): string {
     const declarations = Object.entries(variables)
       .map(([key, value]) => {
         const varName = key.startsWith('--')
@@ -95,76 +88,24 @@
       })
       .join('\n')
 
-    // 生成主题信息注释
-    let comment = ''
-    if (themeInfo) {
-      const timestamp = new Date().toLocaleString('zh-CN')
-      comment = `/*
- * LDesign 主题色彩变量
- * ==========================================
- * 主题名称: ${themeInfo.name || '默认主题'}
- * 颜色模式: ${themeInfo.mode || 'light'}
- * 主色调: ${themeInfo.primaryColor || 'N/A'}
- * 生成时间: ${timestamp}
- *
- * 变量说明:
- * - 色阶变量: --color-{category}-{1-10} (从浅到深)
- * - 语义化变量: --color-{semantic} (功能性颜色)
- *
- * 文本颜色层次:
- * - text-primary: 主要文本 (最深)
- * - text-secondary: 次要文本
- * - text-tertiary: 三级文本
- * - text-quaternary: 四级文本
- * - text-disabled: 禁用文本
- * - text-placeholder: 占位符文本 (最浅)
- *
- * 边框颜色层次:
- * - border-light: 浅色边框
- * - border: 标准边框
- * - border-strong: 深色边框
- *
- * 背景颜色层次:
- * - background-primary: 主背景 (白色)
- * - background-secondary: 次背景
- * - background-tertiary: 三级背景
- * - background-quaternary: 四级背景
- *
- * 阴影颜色层次:
- * - shadow-light: 浅阴影 (8% 透明度)
- * - shadow: 标准阴影 (12% 透明度)
- * - shadow-strong: 深阴影 (16% 透明度)
- * ==========================================
- */
-
-`
-    }
-
-    return `${comment}${this.options.selector} {\n${declarations}\n}`
+    return `${this.options.selector} {\n${declarations}\n}`
   }
 
   /**
    * 更新样式元素
    */
   private updateStyleElement(id: string, cssText: string): void {
-    // 先移除所有同名的样式元素（包括可能存在的重复元素）
-    const existingElements = document.querySelectorAll(`style[id="${id}"]`)
-    existingElements.forEach(element => {
-      if (element.parentNode) {
-        element.parentNode.removeChild(element)
-      }
-    })
-
-    // 清理缓存中的引用
-    this.styleElements.delete(id)
-
-    // 创建新的样式元素
-    const styleElement = document.createElement('style')
-    styleElement.id = id
-    styleElement.type = 'text/css'
+    let styleElement = this.styleElements.get(id)
+
+    if (!styleElement) {
+      styleElement = document.createElement('style')
+      styleElement.id = id
+      styleElement.type = 'text/css'
+      document.head.appendChild(styleElement)
+      this.styleElements.set(id, styleElement)
+    }
+
     styleElement.textContent = cssText
-    document.head.appendChild(styleElement)
-    this.styleElements.set(id, styleElement)
   }
 
   /**
@@ -213,18 +154,14 @@
    */
   generateFromScales(
     scales: Record<ColorCategory, ColorScale>,
-    prefix?: string
+    prefix?: string,
   ): Record<string, ColorValue> {
     const variables: Record<string, ColorValue> = {}
     const varPrefix = prefix || this.prefix
 
     for (const [category, scale] of Object.entries(scales) as [
       ColorCategory,
-<<<<<<< HEAD
-      ColorScale
-=======
       ColorScale,
->>>>>>> d558c53b
     ][]) {
       // 生成索引变量
       for (const [index, color] of Object.entries(scale.indices)) {
@@ -232,13 +169,8 @@
       }
 
       // 生成主要变量（使用索引 5 作为主色）
-<<<<<<< HEAD
-      const primaryColor =
-        scale.indices[5] || scale.colors[4] || scale.colors[0]
-=======
       const primaryColor
         = scale.indices[5] || scale.colors[4] || scale.colors[0]
->>>>>>> d558c53b
       if (primaryColor) {
         variables[`${varPrefix}-${category}`] = primaryColor
       }
@@ -252,7 +184,7 @@
    */
   generateSemanticVariables(
     scales: Record<ColorCategory, ColorScale>,
-    prefix?: string
+    prefix?: string,
   ): Record<string, ColorValue> {
     const variables: Record<string, ColorValue> = {}
     const varPrefix = prefix || this.prefix
@@ -261,165 +193,55 @@
     const primary = scales.primary?.indices[5] || scales.primary?.colors[4]
     if (primary) {
       variables[`${varPrefix}-primary`] = primary
-<<<<<<< HEAD
-      variables[`${varPrefix}-primary-hover`] =
-        scales.primary?.indices[6] || primary
-      variables[`${varPrefix}-primary-active`] =
-        scales.primary?.indices[7] || primary
-      variables[`${varPrefix}-primary-disabled`] =
-        scales.primary?.indices[3] || primary
-=======
       variables[`${varPrefix}-primary-hover`]
         = scales.primary?.indices[6] || primary
       variables[`${varPrefix}-primary-active`]
         = scales.primary?.indices[7] || primary
       variables[`${varPrefix}-primary-disabled`]
         = scales.primary?.indices[3] || primary
->>>>>>> d558c53b
     }
 
     // 成功色
     const success = scales.success?.indices[5] || scales.success?.colors[4]
     if (success) {
       variables[`${varPrefix}-success`] = success
-<<<<<<< HEAD
-      variables[`${varPrefix}-success-hover`] =
-        scales.success?.indices[6] || success
-      variables[`${varPrefix}-success-active`] =
-        scales.success?.indices[7] || success
-=======
       variables[`${varPrefix}-success-hover`]
         = scales.success?.indices[6] || success
       variables[`${varPrefix}-success-active`]
         = scales.success?.indices[7] || success
->>>>>>> d558c53b
     }
 
     // 警告色
     const warning = scales.warning?.indices[5] || scales.warning?.colors[4]
     if (warning) {
       variables[`${varPrefix}-warning`] = warning
-<<<<<<< HEAD
-      variables[`${varPrefix}-warning-hover`] =
-        scales.warning?.indices[6] || warning
-      variables[`${varPrefix}-warning-active`] =
-        scales.warning?.indices[7] || warning
-=======
       variables[`${varPrefix}-warning-hover`]
         = scales.warning?.indices[6] || warning
       variables[`${varPrefix}-warning-active`]
         = scales.warning?.indices[7] || warning
->>>>>>> d558c53b
     }
 
     // 危险色
     const danger = scales.danger?.indices[5] || scales.danger?.colors[4]
     if (danger) {
       variables[`${varPrefix}-danger`] = danger
-<<<<<<< HEAD
-      variables[`${varPrefix}-danger-hover`] =
-        scales.danger?.indices[6] || danger
-      variables[`${varPrefix}-danger-active`] =
-        scales.danger?.indices[7] || danger
-=======
       variables[`${varPrefix}-danger-hover`]
         = scales.danger?.indices[6] || danger
       variables[`${varPrefix}-danger-active`]
         = scales.danger?.indices[7] || danger
->>>>>>> d558c53b
-    }
-
-    // 灰色系统 - 扩展文本、边框、背景和阴影变量
+    }
+
+    // 灰色
     const gray = scales.gray?.indices[5] || scales.gray?.colors[4]
     if (gray) {
-      // 文本颜色 - 6个层次
-      variables[`${varPrefix}-text-primary`] =
-        scales.gray?.indices[9] || scales.gray?.colors[8] || gray
-      variables[`${varPrefix}-text-secondary`] =
-        scales.gray?.indices[7] || scales.gray?.colors[6] || gray
-      variables[`${varPrefix}-text-tertiary`] =
-        scales.gray?.indices[6] || scales.gray?.colors[5] || gray
-      variables[`${varPrefix}-text-quaternary`] =
-        scales.gray?.indices[5] || scales.gray?.colors[4] || gray
-      variables[`${varPrefix}-text-disabled`] =
-        scales.gray?.indices[4] || scales.gray?.colors[3] || gray
-      variables[`${varPrefix}-text-placeholder`] =
-        scales.gray?.indices[3] || scales.gray?.colors[2] || gray
-
-      // 保持向后兼容
-      variables[`${varPrefix}-text`] = variables[`${varPrefix}-text-primary`]
-
-      // 边框颜色 - 3个层次
-      variables[`${varPrefix}-border-light`] =
-        scales.gray?.indices[2] || scales.gray?.colors[1] || gray
-      variables[`${varPrefix}-border`] =
-        scales.gray?.indices[3] || scales.gray?.colors[2] || gray
-      variables[`${varPrefix}-border-strong`] =
-        scales.gray?.indices[4] || scales.gray?.colors[3] || gray
-
-      // 背景颜色 - 4个层次
-      variables[`${varPrefix}-background-primary`] = '#ffffff'
-      variables[`${varPrefix}-background-secondary`] =
-        scales.gray?.indices[1] || scales.gray?.colors[0] || '#fafafa'
-      variables[`${varPrefix}-background-tertiary`] =
-        scales.gray?.indices[2] || scales.gray?.colors[1] || gray
-      variables[`${varPrefix}-background-quaternary`] =
-        scales.gray?.indices[3] || scales.gray?.colors[2] || gray
-
-      // 保持向后兼容
-      variables[`${varPrefix}-background`] =
-        variables[`${varPrefix}-background-secondary`]
-
-      // 阴影颜色 - 3个层次
-      const shadowBase =
-        scales.gray?.indices[8] || scales.gray?.colors[7] || '#000000'
-      variables[`${varPrefix}-shadow-light`] = this.convertToRgba(
-        shadowBase,
-        0.08
-      )
-      variables[`${varPrefix}-shadow`] = this.convertToRgba(shadowBase, 0.12)
-      variables[`${varPrefix}-shadow-strong`] = this.convertToRgba(
-        shadowBase,
-        0.16
-      )
+      variables[`${varPrefix}-text`] = scales.gray?.indices[8] || gray
+      variables[`${varPrefix}-text-secondary`] = scales.gray?.indices[6] || gray
+      variables[`${varPrefix}-text-disabled`] = scales.gray?.indices[4] || gray
+      variables[`${varPrefix}-border`] = scales.gray?.indices[3] || gray
+      variables[`${varPrefix}-background`] = scales.gray?.indices[1] || gray
     }
 
     return variables
-  }
-
-  /**
-   * 将颜色转换为RGBA格式
-   */
-  private convertToRgba(color: string, alpha: number): string {
-    // 如果已经是rgba格式，直接返回
-    if (color.startsWith('rgba')) {
-      return color
-    }
-
-    // 如果是rgb格式，转换为rgba
-    if (color.startsWith('rgb')) {
-      return color.replace('rgb', 'rgba').replace(')', `, ${alpha})`)
-    }
-
-    // 如果是hex格式，转换为rgba
-    if (color.startsWith('#')) {
-      const hex = color.replace('#', '')
-      // 处理3位和6位hex格式
-      if (hex.length === 3) {
-        const r = parseInt(hex[0] + hex[0], 16)
-        const g = parseInt(hex[1] + hex[1], 16)
-        const b = parseInt(hex[2] + hex[2], 16)
-        return `rgba(${r}, ${g}, ${b}, ${alpha})`
-      } else if (hex.length === 6) {
-        const r = parseInt(hex.substring(0, 2), 16)
-        const g = parseInt(hex.substring(2, 4), 16)
-        const b = parseInt(hex.substring(4, 6), 16)
-        return `rgba(${r}, ${g}, ${b}, ${alpha})`
-      }
-    }
-
-    // 默认返回黑色半透明
-    return `rgba(0, 0, 0, ${alpha})`
   }
 
   /**
@@ -448,11 +270,7 @@
  * 创建 CSS 变量生成器实例
  */
 export function createCSSVariableGenerator(
-<<<<<<< HEAD
-  prefix?: string
-=======
   prefix?: string,
->>>>>>> d558c53b
 ): CSSVariableGenerator {
   return new CSSVariableGenerator(prefix)
 }
@@ -472,7 +290,7 @@
  */
 export function injectScaleVariables(
   scales: Record<ColorCategory, ColorScale>,
-  options?: CSSInjectionOptions & { prefix?: string; semantic?: boolean }
+  options?: CSSInjectionOptions & { prefix?: string, semantic?: boolean },
 ): void {
   const injector = options ? new CSSInjectorImpl(options) : defaultCSSInjector
   const generator = new CSSVariableGenerator(options?.prefix)
