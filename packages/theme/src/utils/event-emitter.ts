--- conflicted
+++ resolved
@@ -19,20 +19,11 @@
   emit: (
     event: ThemeEventType,
     data: Omit<ThemeEventData, 'type' | 'timestamp'>
-<<<<<<< HEAD
-  ): void
-  once(event: ThemeEventType, listener: ThemeEventListener): void
-  removeAllListeners(event?: ThemeEventType): void
-  listenerCount(event: ThemeEventType): number
-  listeners(event: ThemeEventType): ThemeEventListener[]
-  destroy(): void
-=======
   ) => void
   once: (event: ThemeEventType, listener: ThemeEventListener) => void
   removeAllListeners: (event?: ThemeEventType) => void
   listenerCount: (event: ThemeEventType) => number
   listeners: (event: ThemeEventType) => ThemeEventListener[]
->>>>>>> d558c53b
 }
 
 /**
