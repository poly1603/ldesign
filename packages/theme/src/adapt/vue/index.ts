--- conflicted
+++ resolved
@@ -30,13 +30,6 @@
 } from './composables/useThemeDecorations'
 
 // 指令
-<<<<<<< HEAD
-export { vThemeDecoration, vThemeAnimation } from './directives'
-export {
-  vElementDecoration,
-  updateTheme,
-} from './directives/element-decoration'
-=======
 export { vThemeAnimation, vThemeDecoration } from './directives'
 
 export {
@@ -48,7 +41,6 @@
   stopElementAnimation,
   triggerElementAnimation,
 } from './directives/theme-animation'
->>>>>>> d558c53b
 
 // 指令工具函数
 export {
@@ -65,22 +57,6 @@
   VueThemePlugin,
 } from './plugin'
 
-// 简化API - 临时注释掉
-// export {
-//   SimpleThemeAPI,
-//   simpleTheme,
-//   setTheme,
-//   setFestivalTheme,
-//   randomTheme,
-//   resetTheme,
-//   toggleMode,
-//   setIntensity,
-//   setAnimation,
-//   onThemeChange,
-// } from './simple-api'
-
-// export type { ThemeOptions } from './simple-api'
-
 // 类型
 export type * from './types'
 
