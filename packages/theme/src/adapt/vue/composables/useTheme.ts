/**
 * @ldesign/theme - useTheme 组合式函数
 *
 * 提供主题管理的响应式接口
 */

<<<<<<< HEAD
import { inject, computed, ref, type ComputedRef, type Ref } from 'vue'
=======
>>>>>>> d558c53b
import type {
  ThemeConfig,
  ThemeEventListener,
  ThemeEventType,
  UseThemeReturn,
  VueThemeContext,
} from '../types'
import { computed, type ComputedRef, inject, type Ref } from 'vue'
import { VueThemeContextKey } from '../types'

/**
 * 使用主题的组合式函数
 */
export function useTheme(): UseThemeReturn {
  // 注入主题上下文
  const themeContext = inject<VueThemeContext>(VueThemeContextKey)

  if (!themeContext) {
    throw new Error('useTheme must be used within a ThemeProvider')
  }

  const { themeManager, currentTheme, availableThemes, isLoading, error }
    = themeContext

  /**
   * 设置主题
   */
  const setTheme = async (name: string): Promise<void> => {
    if (!themeManager) {
      throw new Error('Theme manager is not initialized')
    }

    try {
<<<<<<< HEAD
      await themeManager.setTheme(name)
    } catch (err) {
=======
      await themeManager.value.setTheme(name)
    }
    catch (err) {
>>>>>>> d558c53b
      error.value = err as Error
      throw err
    }
  }

  /**
   * 获取主题配置
   */
  const getTheme = (name: string): ThemeConfig | undefined => {
    if (!themeManager) {
      return undefined
    }

    return themeManager.getTheme(name)
  }

  /**
   * 添加主题
   */
  const addTheme = (theme: ThemeConfig): void => {
    if (!themeManager) {
      throw new Error('Theme manager is not initialized')
    }

    themeManager.addTheme(theme)
  }

  /**
   * 移除主题
   */
  const removeTheme = (name: string): void => {
    if (!themeManager) {
      throw new Error('Theme manager is not initialized')
    }

    themeManager.removeTheme(name)
  }

  /**
   * 添加事件监听器
   */
  const on = (event: ThemeEventType, listener: ThemeEventListener): void => {
    if (!themeManager) {
      throw new Error('Theme manager is not initialized')
    }

    themeManager.on(event, listener)
  }

  /**
   * 移除事件监听器
   */
  const off = (event: ThemeEventType, listener: ThemeEventListener): void => {
    if (!themeManager) {
      return
    }

    themeManager.off(event, listener)
  }

  return {
    currentTheme,
    availableThemes,
    isLoading,
    error,
    setTheme,
    getTheme,
    addTheme,
    removeTheme,
    on,
    off,
  }
}

/**
 * 使用当前主题配置的组合式函数
 */
export function useCurrentTheme(): ComputedRef<ThemeConfig | undefined> {
  const { currentTheme, getTheme } = useTheme()

  return computed(() => {
    if (!currentTheme.value) {
      return undefined
    }

    return getTheme(currentTheme.value)
  })
}

/**
 * 使用主题状态的组合式函数
 */
export function useThemeState(): {
  currentTheme: Ref<string | undefined>
  isLoading: Ref<boolean>
  error: Ref<Error | null>
  hasTheme: ComputedRef<boolean>
  isThemeActive: (name: string) => ComputedRef<boolean>
} {
  const { currentTheme, isLoading, error } = useTheme()

  const hasTheme = computed(() => !!currentTheme.value)

  const isThemeActive = (name: string) =>
    computed(() => currentTheme.value === name)

  return {
    currentTheme,
    isLoading,
    error,
    hasTheme,
    isThemeActive,
  }
}

/**
 * 使用主题切换的组合式函数
 */
export function useThemeToggle(themes: string[]): {
  currentIndex: ComputedRef<number>
  nextTheme: ComputedRef<string | undefined>
  previousTheme: ComputedRef<string | undefined>
  toggleNext: () => Promise<void>
  togglePrevious: () => Promise<void>
  toggleTo: (index: number) => Promise<void>
} {
  const { currentTheme, setTheme } = useTheme()

  const currentIndex = computed(() => {
    if (!currentTheme.value) {
      return -1
    }

    return themes.indexOf(currentTheme.value)
  })

  const nextTheme = computed(() => {
    const index = currentIndex.value
    if (index === -1 || index === themes.length - 1) {
      return themes[0]
    }

    return themes[index + 1]
  })

  const previousTheme = computed(() => {
    const index = currentIndex.value
    if (index === -1 || index === 0) {
      return themes[themes.length - 1]
    }

    return themes[index - 1]
  })

  const toggleNext = async (): Promise<void> => {
    if (nextTheme.value) {
      await setTheme(nextTheme.value)
    }
  }

  const togglePrevious = async (): Promise<void> => {
    if (previousTheme.value) {
      await setTheme(previousTheme.value)
    }
  }

  const toggleTo = async (index: number): Promise<void> => {
    if (index >= 0 && index < themes.length) {
      await setTheme(themes[index])
    }
  }

  return {
    currentIndex,
    nextTheme,
    previousTheme,
    toggleNext,
    togglePrevious,
    toggleTo,
  }
}

/**
 * 使用主题预加载的组合式函数
 */
export function useThemePreload(): {
  preloadTheme: (name: string) => Promise<void>
  preloadAllThemes: () => Promise<void>
  isPreloading: Ref<boolean>
  preloadError: Ref<Error | null>
} {
  const { availableThemes } = useTheme()
  const themeContext = inject<VueThemeContext>(VueThemeContextKey)!

  const isPreloading = ref(false)
  const preloadError = ref<Error | null>(null)

  const preloadTheme = async (name: string): Promise<void> => {
    if (!themeContext.themeManager) {
      throw new Error('Theme manager is not initialized')
    }

    try {
      isPreloading.value = true
      preloadError.value = null

<<<<<<< HEAD
      await themeContext.themeManager.preloadResources(name)
    } catch (err) {
=======
      await themeContext.themeManager.value.preloadResources(name)
    }
    catch (err) {
>>>>>>> d558c53b
      preloadError.value = err as Error
      throw err
    }
    finally {
      isPreloading.value = false
    }
  }

  const preloadAllThemes = async (): Promise<void> => {
    const themes = availableThemes.value

    for (const theme of themes) {
      try {
        await preloadTheme(theme)
      }
      catch (err) {
        console.warn(`Failed to preload theme: ${theme}`, err)
      }
    }
  }

  return {
    preloadTheme,
    preloadAllThemes,
    isPreloading,
    preloadError,
  }
}<|MERGE_RESOLUTION|>--- conflicted
+++ resolved
@@ -4,10 +4,6 @@
  * 提供主题管理的响应式接口
  */
 
-<<<<<<< HEAD
-import { inject, computed, ref, type ComputedRef, type Ref } from 'vue'
-=======
->>>>>>> d558c53b
 import type {
   ThemeConfig,
   ThemeEventListener,
@@ -36,19 +32,14 @@
    * 设置主题
    */
   const setTheme = async (name: string): Promise<void> => {
-    if (!themeManager) {
+    if (!themeManager.value) {
       throw new Error('Theme manager is not initialized')
     }
 
     try {
-<<<<<<< HEAD
-      await themeManager.setTheme(name)
-    } catch (err) {
-=======
       await themeManager.value.setTheme(name)
     }
     catch (err) {
->>>>>>> d558c53b
       error.value = err as Error
       throw err
     }
@@ -58,55 +49,55 @@
    * 获取主题配置
    */
   const getTheme = (name: string): ThemeConfig | undefined => {
-    if (!themeManager) {
+    if (!themeManager.value) {
       return undefined
     }
 
-    return themeManager.getTheme(name)
+    return themeManager.value.getTheme(name)
   }
 
   /**
    * 添加主题
    */
   const addTheme = (theme: ThemeConfig): void => {
-    if (!themeManager) {
-      throw new Error('Theme manager is not initialized')
-    }
-
-    themeManager.addTheme(theme)
+    if (!themeManager.value) {
+      throw new Error('Theme manager is not initialized')
+    }
+
+    themeManager.value.addTheme(theme)
   }
 
   /**
    * 移除主题
    */
   const removeTheme = (name: string): void => {
-    if (!themeManager) {
-      throw new Error('Theme manager is not initialized')
-    }
-
-    themeManager.removeTheme(name)
+    if (!themeManager.value) {
+      throw new Error('Theme manager is not initialized')
+    }
+
+    themeManager.value.removeTheme(name)
   }
 
   /**
    * 添加事件监听器
    */
   const on = (event: ThemeEventType, listener: ThemeEventListener): void => {
-    if (!themeManager) {
-      throw new Error('Theme manager is not initialized')
-    }
-
-    themeManager.on(event, listener)
+    if (!themeManager.value) {
+      throw new Error('Theme manager is not initialized')
+    }
+
+    themeManager.value.on(event, listener)
   }
 
   /**
    * 移除事件监听器
    */
   const off = (event: ThemeEventType, listener: ThemeEventListener): void => {
-    if (!themeManager) {
+    if (!themeManager.value) {
       return
     }
 
-    themeManager.off(event, listener)
+    themeManager.value.off(event, listener)
   }
 
   return {
@@ -247,7 +238,7 @@
   const preloadError = ref<Error | null>(null)
 
   const preloadTheme = async (name: string): Promise<void> => {
-    if (!themeContext.themeManager) {
+    if (!themeContext.themeManager.value) {
       throw new Error('Theme manager is not initialized')
     }
 
@@ -255,14 +246,9 @@
       isPreloading.value = true
       preloadError.value = null
 
-<<<<<<< HEAD
-      await themeContext.themeManager.preloadResources(name)
-    } catch (err) {
-=======
       await themeContext.themeManager.value.preloadResources(name)
     }
     catch (err) {
->>>>>>> d558c53b
       preloadError.value = err as Error
       throw err
     }
